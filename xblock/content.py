--- conflicted
+++ resolved
@@ -1,10 +1,5 @@
 """Content-oriented XBlocks."""
-<<<<<<< HEAD
-from string import Template
-=======
-
 from string import Template  # pylint: disable=W0402
->>>>>>> f7448e11
 
 from lxml import etree
 
@@ -27,8 +22,8 @@
     """
     content = String(help="The HTML to display", scope=Scope.content, default=u"<b>DEFAULT</b>")
 
-<<<<<<< HEAD
-    def fallback_view(self, view_name, context):
+    def fallback_view(self, _view_name, context):
+        """Provide a fallback view handler"""
         return Fragment(Template(self.content).substitute(**context))
 
     def load_xml(self, xml, parent_id=None, create_block_func=None):
@@ -45,9 +40,4 @@
         """
         el = etree.Element('html')
         el.text = etree.CDATA(self.content)
-        return el
-=======
-    def fallback_view(self, _view_name, context):
-        """Provide a fallback view handler"""
-        return Fragment(Template(self.content).substitute(**context))
->>>>>>> f7448e11
+        return el